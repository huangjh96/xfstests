# QA groups control file
# Defines test groups and nominal group owners
# - do not start group names with a digit
# - comment line before each group is "new" description
#

# catch-all
other		fsg@melbourne.sgi.com

# read/write integrity
rw		dxm@sgi.com

# directory operations, e.g. create/unlink
dir		dxm@sgi.com

# metadata and inodes in particular
metadata	dxm@sgi.com

# xfs_db
db		nathans@sgi.com dxm@sgi.com

# extended attributes
attr		nathans@sgi.com dxm@sgi.com

# xfs_logprint
logprint	tes@sgi.com dxm@sgi.com

# XFS log related testing
log		tes@sgi.com

# XFS log related testing
v2log		tes@sgi.com

# xfsdump, xfsrestore, xfsinvutil
dump		tes@sgi.com ivanr@sgi.com

# xfsdump, xfsrestore to tapes
tape		tes@sgi.com ivanr@sgi.com

# xfsdump, xfsrestore to remote tapes
remote		tes@sgi.com ivanr@sgi.com

# xfs_copy
copy		harshula@sgi.com

# chacl, libacl
acl		tes@sgi.com

# capabilities
cap		tes@sgi.com

# permissions
perms		tes@sgi.com

# xfs_growfs
growfs		ajag@sgi.com

# fsr.xfs
fsr		ajag@sgi.com

# mkfs.xfs
mkfs		nathans@sgi.com

# xfs_repair
repair		nathans@sgi.com

# quota tools and XFS quota kernel code (XQM)
quota		nathans@sgi.com

# auto - tests to be run as part of nightly qa
auto		dxm@sgi.com

# ioctl - tests which use ioctl commands (directly/indirectly)
ioctl		nathans@sgi.com

# udf filesystem
udf		ajones@sgi.com

# AIO operations
aio		nathans@sgi.com

# Pattern writing and checking
pattern         ajones@sgi.com

# dmapi based tests
dmapi

# filestreams based tests
filestreams	dgc@sgi.com

# case-insensitive based tests
ci		bnaujok@sgi.com

# test the mount/remount path
mount		tes@sgi.com

# test the NFS v4 ACL code if it exists
nfs4acl		tes@sgi.com donaldd@sgi.com

# test access time
atime

# Test preallocation calls
prealloc

# Test filesystem freeze
freeze

# Tests which may oops or hang
dangerous

# Old tests that we won't spend any effort trying to run and make work
# on current systems
deprecated

#
# test-group association ... one line per test
#
001 rw dir udf auto quick
002 metadata udf auto quick
003 db auto quick
004 db auto quick
005 dir udf auto quick
006 dir udf auto quick
007 dir udf auto quick
008 rw ioctl auto quick
009 rw ioctl auto prealloc quick
010 other udf auto
011 dir udf auto quick
012 rw auto quick
013 other ioctl udf auto quick
014 rw udf auto quick
015 other auto quick
016 rw auto quick
017 mount auto quick
018 deprecated # log logprint v2log
019 mkfs auto quick
020 metadata attr udf auto quick
021 db attr auto quick
022 dump ioctl tape
023 dump ioctl tape
024 dump ioctl tape
025 dump ioctl tape
026 dump ioctl auto quick
027 dump ioctl auto quick
028 dump ioctl auto quick
029 mkfs logprint log auto quick
030 repair auto quick
031 repair mkfs auto quick
032 mkfs auto quick
033 repair auto quick
034 other auto quick
035 dump ioctl tape auto
036 dump ioctl remote tape
037 dump ioctl remote tape
038 dump ioctl remote tape
039 dump ioctl remote tape
040 other auto
041 growfs ioctl auto
042 fsr ioctl auto
043 dump ioctl tape
044 other auto
045 other auto quick
046 dump ioctl auto quick
047 dump ioctl auto
048 other auto quick
049 rw auto quick
050 quota auto quick
051 acl udf auto quick
052 quota db auto quick
053 acl repair auto quick
054 quota auto quick
055 dump ioctl remote tape
056 dump ioctl auto quick
057 acl auto
058 acl auto
059 dump ioctl auto quick
060 dump ioctl auto quick
061 dump ioctl auto quick
062 attr udf auto quick
063 dump attr auto quick
064 dump auto
065 dump auto
066 dump ioctl auto quick
067 acl attr auto quick
068 other auto freeze dangerous
069 rw udf auto quick
070 attr udf auto quick
071 rw auto
072 rw auto prealloc quick
073 copy auto
074 rw udf auto
075 rw udf auto quick
076 metadata rw udf auto quick
077 acl attr auto enospc
078 growfs auto quick
079 acl attr ioctl metadata auto quick
080 rw ioctl
081 deprecated # log logprint quota
082 deprecated # log logprint v2log
083 rw auto
084 ioctl rw auto
085 log auto quick
086 log v2log auto
087 log v2log auto quota
088 perms auto quick
089 metadata auto
090 rw auto
091 rw auto quick
092 other auto quick
093 attr cap udf auto
094 metadata dir ioctl auto
095 log v2log auto
096 mkfs v2log auto quick
097 udf auto
098 udf auto
099 udf auto
100 udf auto
101 udf
102 udf
103 metadata dir ioctl auto quick
104 growfs ioctl prealloc auto
105 acl auto quick
106 quota
107 quota
108 quota auto quick
109 metadata auto
110 repair auto
111 ioctl
112 rw aio auto quick
113 rw aio auto quick
114 parent attr
115 parent attr
116 quota auto quick
117 attr auto quick
118 quota auto quick
119 log v2log auto freeze dangerous
120 other auto quick
121 log auto quick
122 other auto quick
123 perms auto quick
124 pattern auto quick
125 other auto
126 perms auto quick
127 rw auto
128 perms auto quick
129 rw auto quick
130 pattern auto quick
131 perms auto quick
132 pattern auto
133 rw auto
134 quota auto quick
135 metadata auto quick
136 attr2
137 metadata log auto
138 metadata log auto
139 metadata log auto
140 metadata log auto
141 rw auto quick
142 dmapi auto
143 dmapi auto
144 dmapi auto
145 dmapi auto
146 dmapi auto
147 dmapi auto
148 repair auto
149 repair auto
150 dmapi auto
151 dmapi auto
152 dmapi auto
153 dmapi auto
154 dmapi auto
155 dmapi auto
156 dmapi auto
157 dmapi auto
158 dmapi auto
159 dmapi auto
160 dmapi auto
161 dmapi auto
162 dmapi auto
163 dmapi auto
164 rw pattern auto prealloc quick
165 rw pattern auto prealloc quick
166 rw metadata auto quick
167 rw metadata auto
168 dmapi auto
169 rw metadata auto quick
170 rw filestreams auto quick
# the next three tests are not deterministic enough to get the
# "right" result on all platforms/configuration, so don't run
# them by default.
171 rw filestreams
172 rw filestreams
173 rw filestreams
174 rw filestreams auto
175 dmapi auto
176 dmapi auto
177 rw other auto
178 mkfs other auto
179 metadata rw auto
180 metadata rw auto
181 log auto quick
182 metadata rw auto
183 rw other auto quick
184 metadata auto quick
185 dmapi auto
186 attr auto quick
187 attr auto quick
188 ci dir auto
189 mount auto quick
190 rw auto quick
191 nfs4acl auto
192 atime auto
193 metadata auto quick
194 rw auto
195 ioctl dump auto quick
196 quota auto quick
197 dir auto quick
198 auto aio quick
199 mount auto quick
200 mount auto quick
201 metadata auto quick
202 repair auto quick
203 ioctl auto
204 metadata rw auto
205 metadata rw auto
206 growfs auto quick
207 auto aio quick
208 auto aio
209 auto aio
210 auto aio quick
211 auto aio quick
212 auto aio quick
213 rw auto prealloc quick enospc
214 rw auto prealloc quick
215 auto metadata quick
216 log metadata auto quick
217 log metadata auto
218 auto fsr quick
219 auto quota quick
220 auto quota quick
221 auto metadata quick
222 auto fsr ioctl quick
223 auto quick
224 auto
225 auto quick
226 auto enospc
227 auto fsr
228 rw auto prealloc quick
229 auto rw
230 auto quota quick
231 auto quota
232 auto quota
233 auto quota
234 auto quota
235 auto quota quick
236 auto quick metadata
237 auto quick acl
238 auto quick metadata ioctl
239 auto aio rw
240 auto aio quick rw
241 auto
242 auto quick prealloc
243 auto quick prealloc
244 auto quota quick
245 auto quick dir
246 auto quick rw
247 auto quick rw
248 auto quick rw
249 auto quick rw 
250 auto quick rw prealloc metadata
251 ioctl trim
252 auto quick prealloc
253 auto quick
254 auto quick
255 auto quick prealloc
256 auto quick
257 dir auto quick
258 auto quick
259 auto quick
260 auto quick trim
261 auto quick quota
262 auto quick quota
263 rw auto quick
264 auto
265 auto
266 dump ioctl auto quick
267 dump ioctl tape
268 dump ioctl tape
269 auto rw prealloc ioctl enospc
270 auto quota rw prealloc ioctl enospc
271 auto rw quick
272 auto enospc rw
273 auto rw
274 auto rw
275 auto rw
276 auto rw metadata
277 auto ioctl quick metadata
278 repair auto
279 auto mkfs
280 auto quota freeze dangerous
281 dump ioctl auto quick
282 dump ioctl auto quick
283 dump ioctl auto quick
284 auto
<<<<<<< HEAD
285 auto rw
286 other
=======
285 auto dump quota quick
>>>>>>> 05312650
<|MERGE_RESOLUTION|>--- conflicted
+++ resolved
@@ -403,9 +403,6 @@
 282 dump ioctl auto quick
 283 dump ioctl auto quick
 284 auto
-<<<<<<< HEAD
 285 auto rw
 286 other
-=======
-285 auto dump quota quick
->>>>>>> 05312650
+287 auto dump quota quick